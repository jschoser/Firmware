/****************************************************************************
 *
 *   Copyright (c) 2012, 2013 PX4 Development Team. All rights reserved.
 *
 * Redistribution and use in source and binary forms, with or without
 * modification, are permitted provided that the following conditions
 * are met:
 *
 * 1. Redistributions of source code must retain the above copyright
 *    notice, this list of conditions and the following disclaimer.
 * 2. Redistributions in binary form must reproduce the above copyright
 *    notice, this list of conditions and the following disclaimer in
 *    the documentation and/or other materials provided with the
 *    distribution.
 * 3. Neither the name PX4 nor the names of its contributors may be
 *    used to endorse or promote products derived from this software
 *    without specific prior written permission.
 *
 * THIS SOFTWARE IS PROVIDED BY THE COPYRIGHT HOLDERS AND CONTRIBUTORS
 * "AS IS" AND ANY EXPRESS OR IMPLIED WARRANTIES, INCLUDING, BUT NOT
 * LIMITED TO, THE IMPLIED WARRANTIES OF MERCHANTABILITY AND FITNESS
 * FOR A PARTICULAR PURPOSE ARE DISCLAIMED. IN NO EVENT SHALL THE
 * COPYRIGHT OWNER OR CONTRIBUTORS BE LIABLE FOR ANY DIRECT, INDIRECT,
 * INCIDENTAL, SPECIAL, EXEMPLARY, OR CONSEQUENTIAL DAMAGES (INCLUDING,
 * BUT NOT LIMITED TO, PROCUREMENT OF SUBSTITUTE GOODS OR SERVICES; LOSS
 * OF USE, DATA, OR PROFITS; OR BUSINESS INTERRUPTION) HOWEVER CAUSED
 * AND ON ANY THEORY OF LIABILITY, WHETHER IN CONTRACT, STRICT
 * LIABILITY, OR TORT (INCLUDING NEGLIGENCE OR OTHERWISE) ARISING IN
 * ANY WAY OUT OF THE USE OF THIS SOFTWARE, EVEN IF ADVISED OF THE
 * POSSIBILITY OF SUCH DAMAGE.
 *
 ****************************************************************************/

/**
 * @file drv_hrt.c
 *
 * High-resolution timer callouts and timekeeping.
 *
 * This can use any general or advanced STM32 timer.
 *
 * Note that really, this could use systick too, but that's
 * monopolised by NuttX and stealing it would just be awkward.
 *
 * We don't use the NuttX STM32 driver per se; rather, we
 * claim the timer and then drive it directly.
 */

#include <nuttx/config.h>
#include <nuttx/arch.h>
#include <nuttx/irq.h>

#include <sys/types.h>
#include <stdbool.h>

#include <assert.h>
#include <debug.h>
#include <time.h>
#include <queue.h>
#include <errno.h>
#include <string.h>

#include <board_config.h>
#include <drivers/drv_hrt.h>

#include "chip.h"
#include "up_internal.h"
#include "up_arch.h"

#include "stm32.h"
#include "stm32_gpio.h"
#include "stm32_tim.h"

#ifdef HRT_TIMER

/* HRT configuration */
#if   HRT_TIMER == 1
# define HRT_TIMER_BASE		STM32_TIM1_BASE
# define HRT_TIMER_POWER_REG	STM32_RCC_APB2ENR
# define HRT_TIMER_POWER_BIT	RCC_APB2ENR_TIM1EN
# define HRT_TIMER_VECTOR	STM32_IRQ_TIM1CC
# define HRT_TIMER_CLOCK	STM32_APB2_TIM1_CLKIN
# if CONFIG_STM32_TIM1
#  error must not set CONFIG_STM32_TIM1=y and HRT_TIMER=1
# endif
#elif HRT_TIMER == 2
# define HRT_TIMER_BASE		STM32_TIM2_BASE
# define HRT_TIMER_POWER_REG	STM32_RCC_APB1ENR
# define HRT_TIMER_POWER_BIT	RCC_APB2ENR_TIM2EN
# define HRT_TIMER_VECTOR	STM32_IRQ_TIM2
# define HRT_TIMER_CLOCK	STM32_APB1_TIM2_CLKIN
# if CONFIG_STM32_TIM2
#  error must not set CONFIG_STM32_TIM2=y and HRT_TIMER=2
# endif
#elif HRT_TIMER == 3
# define HRT_TIMER_BASE		STM32_TIM3_BASE
# define HRT_TIMER_POWER_REG	STM32_RCC_APB1ENR
# define HRT_TIMER_POWER_BIT	RCC_APB2ENR_TIM3EN
# define HRT_TIMER_VECTOR	STM32_IRQ_TIM3
# define HRT_TIMER_CLOCK	STM32_APB1_TIM3_CLKIN
# if CONFIG_STM32_TIM3
#  error must not set CONFIG_STM32_TIM3=y and HRT_TIMER=3
# endif
#elif HRT_TIMER == 4
# define HRT_TIMER_BASE		STM32_TIM4_BASE
# define HRT_TIMER_POWER_REG	STM32_RCC_APB1ENR
# define HRT_TIMER_POWER_BIT	RCC_APB2ENR_TIM4EN
# define HRT_TIMER_VECTOR	STM32_IRQ_TIM4
# define HRT_TIMER_CLOCK	STM32_APB1_TIM4_CLKIN
# if CONFIG_STM32_TIM4
#  error must not set CONFIG_STM32_TIM4=y and HRT_TIMER=4
# endif
#elif HRT_TIMER == 5
# define HRT_TIMER_BASE		STM32_TIM5_BASE
# define HRT_TIMER_POWER_REG	STM32_RCC_APB1ENR
# define HRT_TIMER_POWER_BIT	RCC_APB2ENR_TIM5EN
# define HRT_TIMER_VECTOR	STM32_IRQ_TIM5
# define HRT_TIMER_CLOCK	STM32_APB1_TIM5_CLKIN
# if CONFIG_STM32_TIM5
#  error must not set CONFIG_STM32_TIM5=y and HRT_TIMER=5
# endif
#elif HRT_TIMER == 8
# define HRT_TIMER_BASE		STM32_TIM8_BASE
# define HRT_TIMER_POWER_REG	STM32_RCC_APB2ENR
# define HRT_TIMER_POWER_BIT	RCC_APB2ENR_TIM8EN
# define HRT_TIMER_VECTOR	STM32_IRQ_TIM8CC
# define HRT_TIMER_CLOCK	STM32_APB2_TIM8_CLKIN
# if CONFIG_STM32_TIM8
#  error must not set CONFIG_STM32_TIM8=y and HRT_TIMER=8
# endif
#elif HRT_TIMER == 9
# define HRT_TIMER_BASE		STM32_TIM9_BASE
# define HRT_TIMER_POWER_REG	STM32_RCC_APB1ENR
# define HRT_TIMER_POWER_BIT	RCC_APB2ENR_TIM9EN
# define HRT_TIMER_VECTOR	STM32_IRQ_TIM1BRK
# define HRT_TIMER_CLOCK	STM32_APB1_TIM9_CLKIN
# if CONFIG_STM32_TIM9
#  error must not set CONFIG_STM32_TIM9=y and HRT_TIMER=9
# endif
#elif HRT_TIMER == 10
# define HRT_TIMER_BASE		STM32_TIM10_BASE
# define HRT_TIMER_POWER_REG	STM32_RCC_APB1ENR
# define HRT_TIMER_POWER_BIT	RCC_APB2ENR_TIM10EN
# define HRT_TIMER_VECTOR	STM32_IRQ_TIM1UP
# define HRT_TIMER_CLOCK	STM32_APB1_TIM10_CLKIN
# if CONFIG_STM32_TIM10
#  error must not set CONFIG_STM32_TIM11=y and HRT_TIMER=10
# endif
#elif HRT_TIMER == 11
# define HRT_TIMER_BASE		STM32_TIM11_BASE
# define HRT_TIMER_POWER_REG	STM32_RCC_APB1ENR
# define HRT_TIMER_POWER_BIT	RCC_APB2ENR_TIM11EN
# define HRT_TIMER_VECTOR	STM32_IRQ_TIM1TRGCOM
# define HRT_TIMER_CLOCK	STM32_APB1_TIM11_CLKIN
# if CONFIG_STM32_TIM11
#  error must not set CONFIG_STM32_TIM11=y and HRT_TIMER=11
# endif
#else
# error HRT_TIMER must be a value between 1 and 11
#endif

/*
 * HRT clock must be a multiple of 1MHz greater than 1MHz
 */
#if (HRT_TIMER_CLOCK % 1000000) != 0
# error HRT_TIMER_CLOCK must be a multiple of 1MHz
#endif
#if HRT_TIMER_CLOCK <= 1000000
# error HRT_TIMER_CLOCK must be greater than 1MHz
#endif

/**
 * Minimum/maximum deadlines.
 *
 * These are suitable for use with a 16-bit timer/counter clocked
 * at 1MHz.  The high-resolution timer need only guarantee that it
 * not wrap more than once in the 50ms period for absolute time to
 * be consistently maintained.
 *
 * The minimum deadline must be such that the time taken between
 * reading a time and writing a deadline to the timer cannot
 * result in missing the deadline.
 */
#define HRT_INTERVAL_MIN	50
#define HRT_INTERVAL_MAX	50000

/*
 * Period of the free-running counter, in microseconds.
 */
#define HRT_COUNTER_PERIOD	65536

/*
 * Scaling factor(s) for the free-running counter; convert an input
 * in counts to a time in microseconds.
 */
#define HRT_COUNTER_SCALE(_c)	(_c)

/*
 * Timer register accessors
 */
#define REG(_reg)	(*(volatile uint32_t *)(HRT_TIMER_BASE + _reg))

#define rCR1     	REG(STM32_GTIM_CR1_OFFSET)
#define rCR2     	REG(STM32_GTIM_CR2_OFFSET)
#define rSMCR    	REG(STM32_GTIM_SMCR_OFFSET)
#define rDIER    	REG(STM32_GTIM_DIER_OFFSET)
#define rSR      	REG(STM32_GTIM_SR_OFFSET)
#define rEGR     	REG(STM32_GTIM_EGR_OFFSET)
#define rCCMR1   	REG(STM32_GTIM_CCMR1_OFFSET)
#define rCCMR2   	REG(STM32_GTIM_CCMR2_OFFSET)
#define rCCER    	REG(STM32_GTIM_CCER_OFFSET)
#define rCNT     	REG(STM32_GTIM_CNT_OFFSET)
#define rPSC     	REG(STM32_GTIM_PSC_OFFSET)
#define rARR     	REG(STM32_GTIM_ARR_OFFSET)
#define rCCR1    	REG(STM32_GTIM_CCR1_OFFSET)
#define rCCR2    	REG(STM32_GTIM_CCR2_OFFSET)
#define rCCR3    	REG(STM32_GTIM_CCR3_OFFSET)
#define rCCR4    	REG(STM32_GTIM_CCR4_OFFSET)
#define rDCR     	REG(STM32_GTIM_DCR_OFFSET)
#define rDMAR    	REG(STM32_GTIM_DMAR_OFFSET)

/*
 * Specific registers and bits used by HRT sub-functions
 */
#if HRT_TIMER_CHANNEL == 1
# define rCCR_HRT	rCCR1			/* compare register for HRT */
# define DIER_HRT	GTIM_DIER_CC1IE		/* interrupt enable for HRT */
# define SR_INT_HRT	GTIM_SR_CC1IF		/* interrupt status for HRT */
#elif HRT_TIMER_CHANNEL == 2
# define rCCR_HRT	rCCR2			/* compare register for HRT */
# define DIER_HRT	GTIM_DIER_CC2IE		/* interrupt enable for HRT */
# define SR_INT_HRT	GTIM_SR_CC2IF		/* interrupt status for HRT */
#elif HRT_TIMER_CHANNEL == 3
# define rCCR_HRT	rCCR3			/* compare register for HRT */
# define DIER_HRT	GTIM_DIER_CC3IE		/* interrupt enable for HRT */
# define SR_INT_HRT	GTIM_SR_CC3IF		/* interrupt status for HRT */
#elif HRT_TIMER_CHANNEL == 4
# define rCCR_HRT	rCCR4			/* compare register for HRT */
# define DIER_HRT	GTIM_DIER_CC4IE		/* interrupt enable for HRT */
# define SR_INT_HRT	GTIM_SR_CC4IF		/* interrupt status for HRT */
#else
# error HRT_TIMER_CHANNEL must be a value between 1 and 4
#endif

/*
 * Queue of callout entries.
 */
static struct sq_queue_s	callout_queue;

/* latency baseline (last compare value applied) */
static uint16_t			latency_baseline;

/* timer count at interrupt (for latency purposes) */
static uint16_t			latency_actual;

/* latency histogram */
#define LATENCY_BUCKET_COUNT	8
static const uint16_t		latency_buckets[LATENCY_BUCKET_COUNT] = { 1, 2, 5, 10, 20, 50, 100, 1000 };
static uint32_t			latency_counters[LATENCY_BUCKET_COUNT + 1];

/* timer-specific functions */
static void		hrt_tim_init(void);
static int		hrt_tim_isr(int irq, void *context);
static void		hrt_latency_update(void);

/* callout list manipulation */
static void		hrt_call_internal(struct hrt_call *entry,
		hrt_abstime deadline,
		hrt_abstime interval,
		hrt_callout callout,
		void *arg);
static void		hrt_call_enter(struct hrt_call *entry);
static void		hrt_call_reschedule(void);
static void		hrt_call_invoke(void);

/*
 * Specific registers and bits used by PPM sub-functions
 */
#ifdef HRT_PPM_CHANNEL
/*
 * If the timer hardware doesn't support GTIM_CCER_CCxNP, then we will work around it.
 *
 * Note that we assume that M3 means STM32F1 (since we don't really care about the F2).
 */
# ifdef CONFIG_ARCH_CORTEXM3
#  undef GTIM_CCER_CC1NP
#  undef GTIM_CCER_CC2NP
#  undef GTIM_CCER_CC3NP
#  undef GTIM_CCER_CC4NP
#  define GTIM_CCER_CC1NP 0
#  define GTIM_CCER_CC2NP 0
#  define GTIM_CCER_CC3NP 0
#  define GTIM_CCER_CC4NP 0
#  define PPM_EDGE_FLIP
# endif

# if HRT_PPM_CHANNEL == 1
#  define rCCR_PPM	rCCR1			/* capture register for PPM */
#  define DIER_PPM	GTIM_DIER_CC1IE		/* capture interrupt (non-DMA mode) */
#  define SR_INT_PPM	GTIM_SR_CC1IF		/* capture interrupt (non-DMA mode) */
#  define SR_OVF_PPM	GTIM_SR_CC1OF		/* capture overflow (non-DMA mode) */
#  define CCMR1_PPM	1			/* not on TI1/TI2 */
#  define CCMR2_PPM	0			/* on TI3, not on TI4 */
#  define CCER_PPM	(GTIM_CCER_CC1E | GTIM_CCER_CC1P | GTIM_CCER_CC1NP) /* CC1, both edges */
#  define CCER_PPM_FLIP	GTIM_CCER_CC1P
# elif HRT_PPM_CHANNEL == 2
#  define rCCR_PPM	rCCR2			/* capture register for PPM */
#  define DIER_PPM	GTIM_DIER_CC2IE		/* capture interrupt (non-DMA mode) */
#  define SR_INT_PPM	GTIM_SR_CC2IF		/* capture interrupt (non-DMA mode) */
#  define SR_OVF_PPM	GTIM_SR_CC2OF		/* capture overflow (non-DMA mode) */
#  define CCMR1_PPM	2			/* not on TI1/TI2 */
#  define CCMR2_PPM	0			/* on TI3, not on TI4 */
#  define CCER_PPM	(GTIM_CCER_CC2E | GTIM_CCER_CC2P | GTIM_CCER_CC2NP) /* CC2, both edges */
#  define CCER_PPM_FLIP	GTIM_CCER_CC2P
# elif HRT_PPM_CHANNEL == 3
#  define rCCR_PPM	rCCR3			/* capture register for PPM */
#  define DIER_PPM	GTIM_DIER_CC3IE		/* capture interrupt (non-DMA mode) */
#  define SR_INT_PPM	GTIM_SR_CC3IF		/* capture interrupt (non-DMA mode) */
#  define SR_OVF_PPM	GTIM_SR_CC3OF		/* capture overflow (non-DMA mode) */
#  define CCMR1_PPM	0			/* not on TI1/TI2 */
#  define CCMR2_PPM	1			/* on TI3, not on TI4 */
#  define CCER_PPM	(GTIM_CCER_CC3E | GTIM_CCER_CC3P | GTIM_CCER_CC3NP) /* CC3, both edges */
#  define CCER_PPM_FLIP	GTIM_CCER_CC3P
# elif HRT_PPM_CHANNEL == 4
#  define rCCR_PPM	rCCR4			/* capture register for PPM */
#  define DIER_PPM	GTIM_DIER_CC4IE		/* capture interrupt (non-DMA mode) */
#  define SR_INT_PPM	GTIM_SR_CC4IF		/* capture interrupt (non-DMA mode) */
#  define SR_OVF_PPM	GTIM_SR_CC4OF		/* capture overflow (non-DMA mode) */
#  define CCMR1_PPM	0			/* not on TI1/TI2 */
#  define CCMR2_PPM	2			/* on TI3, not on TI4 */
#  define CCER_PPM	(GTIM_CCER_CC4E | GTIM_CCER_CC4P | GTIM_CCER_CC4NP) /* CC4, both edges */
#  define CCER_PPM_FLIP	GTIM_CCER_CC4P
# else
#  error HRT_PPM_CHANNEL must be a value between 1 and 4
# endif

/*
 * PPM decoder tuning parameters
 */
<<<<<<< HEAD
# define PPM_MAX_PULSE_WIDTH	700		/* maximum width of a valid pulse */
# define PPM_MIN_CHANNEL_VALUE	800		/* shortest valid channel signal */
# define PPM_MAX_CHANNEL_VALUE	2200		/* longest valid channel signal */
# define PPM_MIN_START		2400		/* shortest valid start gap (only 2nd part of pulse) */
=======
# define PPM_MIN_PULSE_WIDTH	200		/**< minimum width of a valid first pulse */
# define PPM_MAX_PULSE_WIDTH	600		/**< maximum width of a valid first pulse */
# define PPM_MIN_CHANNEL_VALUE	800		/**< shortest valid channel signal */
# define PPM_MAX_CHANNEL_VALUE	2200		/**< longest valid channel signal */
# define PPM_MIN_START		2300		/**< shortest valid start gap (only 2nd part of pulse) */
>>>>>>> ea9efd75

/* decoded PPM buffer */
#define PPM_MIN_CHANNELS	5
#define PPM_MAX_CHANNELS	20

/** Number of same-sized frames required to 'lock' */
#define PPM_CHANNEL_LOCK	4		/**< should be less than the input timeout */

__EXPORT uint16_t ppm_buffer[PPM_MAX_CHANNELS];
__EXPORT uint16_t ppm_frame_length = 0;
__EXPORT unsigned ppm_decoded_channels = 0;
__EXPORT uint64_t ppm_last_valid_decode = 0;

/* PPM edge history */
__EXPORT uint16_t ppm_edge_history[32];
unsigned ppm_edge_next;

/* PPM pulse history */
__EXPORT uint16_t ppm_pulse_history[32];
unsigned ppm_pulse_next;

static uint16_t ppm_temp_buffer[PPM_MAX_CHANNELS];

/** PPM decoder state machine */
struct {
<<<<<<< HEAD
	uint16_t	last_edge;	/* last capture time */
	uint16_t	last_mark;	/* last significant edge */
	uint16_t	frame_start;	/* the frame width */
	unsigned	next_channel;	/* next channel index */
=======
	uint16_t	last_edge;	/**< last capture time */
	uint16_t	last_mark;	/**< last significant edge */
	uint16_t	frame_start;	/**< the frame width */
	unsigned	next_channel;	/**< next channel index */
>>>>>>> ea9efd75
	enum {
		UNSYNCH = 0,
		ARM,
		ACTIVE,
		INACTIVE
	} phase;
} ppm;

static void	hrt_ppm_decode(uint32_t status);

#else
/* disable the PPM configuration */
# define rCCR_PPM	0
# define DIER_PPM	0
# define SR_INT_PPM	0
# define SR_OVF_PPM	0
# define CCMR1_PPM	0
# define CCMR2_PPM	0
# define CCER_PPM	0
#endif /* HRT_PPM_CHANNEL */

/**
 * Initialise the timer we are going to use.
 *
 * We expect that we'll own one of the reduced-function STM32 general
 * timers, and that we can use channel 1 in compare mode.
 */
static void
hrt_tim_init(void)
{
	/* claim our interrupt vector */
	irq_attach(HRT_TIMER_VECTOR, hrt_tim_isr);

	/* clock/power on our timer */
	modifyreg32(HRT_TIMER_POWER_REG, 0, HRT_TIMER_POWER_BIT);

	/* disable and configure the timer */
	rCR1 = 0;
	rCR2 = 0;
	rSMCR = 0;
	rDIER = DIER_HRT | DIER_PPM;
	rCCER = 0;		/* unlock CCMR* registers */
	rCCMR1 = CCMR1_PPM;
	rCCMR2 = CCMR2_PPM;
	rCCER = CCER_PPM;
	rDCR = 0;

	/* configure the timer to free-run at 1MHz */
	rPSC = (HRT_TIMER_CLOCK / 1000000) - 1;	/* this really only works for whole-MHz clocks */

	/* run the full span of the counter */
	rARR = 0xffff;

	/* set an initial capture a little ways off */
	rCCR_HRT = 1000;

	/* generate an update event; reloads the counter, all registers */
	rEGR = GTIM_EGR_UG;

	/* enable the timer */
	rCR1 = GTIM_CR1_CEN;

	/* enable interrupts */
	up_enable_irq(HRT_TIMER_VECTOR);
}

#ifdef HRT_PPM_CHANNEL
/**
 * Handle the PPM decoder state machine.
 */
static void
hrt_ppm_decode(uint32_t status)
{
	uint16_t count = rCCR_PPM;
	uint16_t width;
	uint16_t interval;
	unsigned i;

	/* if we missed an edge, we have to give up */
	if (status & SR_OVF_PPM)
		goto error;

	/* how long since the last edge? - this handles counter wrapping implicitely. */
	width = count - ppm.last_edge;

	ppm_edge_history[ppm_edge_next++] = width;

	if (ppm_edge_next >= 32)
		ppm_edge_next = 0;

	/*
	 * if this looks like a start pulse, then push the last set of values
	 * and reset the state machine
	 */
	if (width >= PPM_MIN_START) {

		/*
		 * If the number of channels changes unexpectedly, we don't want
		 * to just immediately jump on the new count as it may be a result
		 * of noise or dropped edges.  Instead, take a few frames to settle.
		 */
		if (ppm.next_channel != ppm_decoded_channels) {
			static unsigned new_channel_count;
			static unsigned new_channel_holdoff;

			if (new_channel_count != ppm.next_channel) {
				/* start the lock counter for the new channel count */
				new_channel_count = ppm.next_channel;
				new_channel_holdoff = PPM_CHANNEL_LOCK;

			} else if (new_channel_holdoff > 0) {
				/* this frame matched the last one, decrement the lock counter */
				new_channel_holdoff--;

			} else {
				/* we have seen PPM_CHANNEL_LOCK frames with the new count, accept it */
				ppm_decoded_channels = new_channel_count;
				new_channel_count = 0;
			}

		} else {
			/* frame channel count matches expected, let's use it */
			if (ppm.next_channel > PPM_MIN_CHANNELS) {
				for (i = 0; i < ppm.next_channel; i++)
					ppm_buffer[i] = ppm_temp_buffer[i];

				ppm_last_valid_decode = hrt_absolute_time();

			}
		}

		/* reset for the next frame */
		ppm.next_channel = 0;

		/* next edge is the reference for the first channel */
		ppm.phase = ARM;

		ppm.last_edge = count;
		return;
	}

	switch (ppm.phase) {
	case UNSYNCH:
		/* we are waiting for a start pulse - nothing useful to do here */
		break;

	case ARM:

		/* we expect a pulse giving us the first mark */
		if (width < PPM_MIN_PULSE_WIDTH || width > PPM_MAX_PULSE_WIDTH)
			goto error;		/* pulse was too short or too long */

		/* record the mark timing, expect an inactive edge */
		ppm.last_mark = ppm.last_edge;

		/* frame length is everything including the start gap */
		ppm_frame_length = (uint16_t)(ppm.last_edge - ppm.frame_start);
		ppm.frame_start = ppm.last_edge;
		ppm.phase = ACTIVE;
		break;

	case INACTIVE:

		/* we expect a short pulse */
<<<<<<< HEAD
		if (width > PPM_MAX_PULSE_WIDTH)
			goto error;		/* pulse was too long */
=======
		if (width < PPM_MIN_PULSE_WIDTH || width > PPM_MAX_PULSE_WIDTH)
			goto error;		/* pulse was too short or too long */
>>>>>>> ea9efd75

		/* this edge is not interesting, but now we are ready for the next mark */
		ppm.phase = ACTIVE;
		break;

	case ACTIVE:
		/* determine the interval from the last mark */
		interval = count - ppm.last_mark;
		ppm.last_mark = count;

		ppm_pulse_history[ppm_pulse_next++] = interval;

		if (ppm_pulse_next >= 32)
			ppm_pulse_next = 0;

		/* if the mark-mark timing is out of bounds, abandon the frame */
		if ((interval < PPM_MIN_CHANNEL_VALUE) || (interval > PPM_MAX_CHANNEL_VALUE))
			goto error;

		/* if we have room to store the value, do so */
		if (ppm.next_channel < PPM_MAX_CHANNELS)
			ppm_temp_buffer[ppm.next_channel++] = interval;

		ppm.phase = INACTIVE;
		break;

	}

	ppm.last_edge = count;
	return;

	/* the state machine is corrupted; reset it */

error:
	/* we don't like the state of the decoder, reset it and try again */
	ppm.phase = UNSYNCH;
	ppm_decoded_channels = 0;

}
#endif /* HRT_PPM_CHANNEL */

/**
 * Handle the compare interupt by calling the callout dispatcher
 * and then re-scheduling the next deadline.
 */
static int
hrt_tim_isr(int irq, void *context)
{
	uint32_t status;

	/* grab the timer for latency tracking purposes */
	latency_actual = rCNT;

	/* copy interrupt status */
	status = rSR;

	/* ack the interrupts we just read */
	rSR = ~status;

#ifdef HRT_PPM_CHANNEL

	/* was this a PPM edge? */
	if (status & (SR_INT_PPM | SR_OVF_PPM)) {
		/* if required, flip edge sensitivity */
# ifdef PPM_EDGE_FLIP
		rCCER ^= CCER_PPM_FLIP;
# endif

		hrt_ppm_decode(status);
	}

#endif

	/* was this a timer tick? */
	if (status & SR_INT_HRT) {

		/* do latency calculations */
		hrt_latency_update();

		/* run any callouts that have met their deadline */
		hrt_call_invoke();

		/* and schedule the next interrupt */
		hrt_call_reschedule();
	}

	return OK;
}

/**
 * Fetch a never-wrapping absolute time value in microseconds from
 * some arbitrary epoch shortly after system start.
 */
hrt_abstime
hrt_absolute_time(void)
{
	hrt_abstime	abstime;
	uint32_t	count;
	irqstate_t	flags;

	/*
	 * Counter state.  Marked volatile as they may change
	 * inside this routine but outside the irqsave/restore
	 * pair.  Discourage the compiler from moving loads/stores
	 * to these outside of the protected range.
	 */
	static volatile hrt_abstime base_time;
	static volatile uint32_t last_count;

	/* prevent re-entry */
	flags = irqsave();

	/* get the current counter value */
	count = rCNT;

	/*
	 * Determine whether the counter has wrapped since the
	 * last time we're called.
	 *
	 * This simple test is sufficient due to the guarantee that
	 * we are always called at least once per counter period.
	 */
	if (count < last_count)
		base_time += HRT_COUNTER_PERIOD;

	/* save the count for next time */
	last_count = count;

	/* compute the current time */
	abstime = HRT_COUNTER_SCALE(base_time + count);

	irqrestore(flags);

	return abstime;
}

/**
 * Convert a timespec to absolute time
 */
hrt_abstime
ts_to_abstime(struct timespec *ts)
{
	hrt_abstime	result;

	result = (hrt_abstime)(ts->tv_sec) * 1000000;
	result += ts->tv_nsec / 1000;

	return result;
}

/**
 * Convert absolute time to a timespec.
 */
void
abstime_to_ts(struct timespec *ts, hrt_abstime abstime)
{
	ts->tv_sec = abstime / 1000000;
	abstime -= ts->tv_sec * 1000000;
	ts->tv_nsec = abstime * 1000;
}

/**
 * Compare a time value with the current time.
 */
hrt_abstime
hrt_elapsed_time(const volatile hrt_abstime *then)
{
	irqstate_t flags = irqsave();

	hrt_abstime delta = hrt_absolute_time() - *then;

	irqrestore(flags);

	return delta;
}

/**
 * Store the absolute time in an interrupt-safe fashion
 */
hrt_abstime
hrt_store_absolute_time(volatile hrt_abstime *now)
{
	irqstate_t flags = irqsave();

	hrt_abstime ts = hrt_absolute_time();

	irqrestore(flags);

	return ts;
}

/**
 * Initalise the high-resolution timing module.
 */
void
hrt_init(void)
{
	sq_init(&callout_queue);
	hrt_tim_init();

#ifdef HRT_PPM_CHANNEL
	/* configure the PPM input pin */
	stm32_configgpio(GPIO_PPM_IN);
#endif
}

/**
 * Call callout(arg) after interval has elapsed.
 */
void
hrt_call_after(struct hrt_call *entry, hrt_abstime delay, hrt_callout callout, void *arg)
{
	hrt_call_internal(entry,
			  hrt_absolute_time() + delay,
			  0,
			  callout,
			  arg);
}

/**
 * Call callout(arg) at calltime.
 */
void
hrt_call_at(struct hrt_call *entry, hrt_abstime calltime, hrt_callout callout, void *arg)
{
	hrt_call_internal(entry, calltime, 0, callout, arg);
}

/**
 * Call callout(arg) every period.
 */
void
hrt_call_every(struct hrt_call *entry, hrt_abstime delay, hrt_abstime interval, hrt_callout callout, void *arg)
{
	hrt_call_internal(entry,
			  hrt_absolute_time() + delay,
			  interval,
			  callout,
			  arg);
}

static void
hrt_call_internal(struct hrt_call *entry, hrt_abstime deadline, hrt_abstime interval, hrt_callout callout, void *arg)
{
	irqstate_t flags = irqsave();

	/* if the entry is currently queued, remove it */
	/* note that we are using a potentially uninitialised
	   entry->link here, but it is safe as sq_rem() doesn't
	   dereference the passed node unless it is found in the
	   list. So we potentially waste a bit of time searching the
	   queue for the uninitialised entry->link but we don't do
	   anything actually unsafe.
	*/
	if (entry->deadline != 0)
		sq_rem(&entry->link, &callout_queue);

	entry->deadline = deadline;
	entry->period = interval;
	entry->callout = callout;
	entry->arg = arg;

	hrt_call_enter(entry);

	irqrestore(flags);
}

/**
 * If this returns true, the call has been invoked and removed from the callout list.
 *
 * Always returns false for repeating callouts.
 */
bool
hrt_called(struct hrt_call *entry)
{
	return (entry->deadline == 0);
}

/**
 * Remove the entry from the callout list.
 */
void
hrt_cancel(struct hrt_call *entry)
{
	irqstate_t flags = irqsave();

	sq_rem(&entry->link, &callout_queue);
	entry->deadline = 0;

	/* if this is a periodic call being removed by the callout, prevent it from
	 * being re-entered when the callout returns.
	 */
	entry->period = 0;

	irqrestore(flags);
}

static void
hrt_call_enter(struct hrt_call *entry)
{
	struct hrt_call	*call, *next;

	call = (struct hrt_call *)sq_peek(&callout_queue);

	if ((call == NULL) || (entry->deadline < call->deadline)) {
		sq_addfirst(&entry->link, &callout_queue);
		//lldbg("call enter at head, reschedule\n");
		/* we changed the next deadline, reschedule the timer event */
		hrt_call_reschedule();

	} else {
		do {
			next = (struct hrt_call *)sq_next(&call->link);

			if ((next == NULL) || (entry->deadline < next->deadline)) {
				//lldbg("call enter after head\n");
				sq_addafter(&call->link, &entry->link, &callout_queue);
				break;
			}
		} while ((call = next) != NULL);
	}

	//lldbg("scheduled\n");
}

static void
hrt_call_invoke(void)
{
	struct hrt_call	*call;
	hrt_abstime deadline;

	while (true) {
		/* get the current time */
		hrt_abstime now = hrt_absolute_time();

		call = (struct hrt_call *)sq_peek(&callout_queue);

		if (call == NULL)
			break;

		if (call->deadline > now)
			break;

		sq_rem(&call->link, &callout_queue);
		//lldbg("call pop\n");

		/* save the intended deadline for periodic calls */
		deadline = call->deadline;

		/* zero the deadline, as the call has occurred */
		call->deadline = 0;

		/* invoke the callout (if there is one) */
		if (call->callout) {
			//lldbg("call %p: %p(%p)\n", call, call->callout, call->arg);
			call->callout(call->arg);
		}

		/* if the callout has a non-zero period, it has to be re-entered */
		if (call->period != 0) {
			// re-check call->deadline to allow for
			// callouts to re-schedule themselves
			// using hrt_call_delay()
			if (call->deadline <= now) {
				call->deadline = deadline + call->period;
			}

			hrt_call_enter(call);
		}
	}
}

/**
 * Reschedule the next timer interrupt.
 *
 * This routine must be called with interrupts disabled.
 */
static void
hrt_call_reschedule()
{
	hrt_abstime	now = hrt_absolute_time();
	struct hrt_call	*next = (struct hrt_call *)sq_peek(&callout_queue);
	hrt_abstime	deadline = now + HRT_INTERVAL_MAX;

	/*
	 * Determine what the next deadline will be.
	 *
	 * Note that we ensure that this will be within the counter
	 * period, so that when we truncate all but the low 16 bits
	 * the next time the compare matches it will be the deadline
	 * we want.
	 *
	 * It is important for accurate timekeeping that the compare
	 * interrupt fires sufficiently often that the base_time update in
	 * hrt_absolute_time runs at least once per timer period.
	 */
	if (next != NULL) {
		//lldbg("entry in queue\n");
		if (next->deadline <= (now + HRT_INTERVAL_MIN)) {
			//lldbg("pre-expired\n");
			/* set a minimal deadline so that we call ASAP */
			deadline = now + HRT_INTERVAL_MIN;

		} else if (next->deadline < deadline) {
			//lldbg("due soon\n");
			deadline = next->deadline;
		}
	}

	//lldbg("schedule for %u at %u\n", (unsigned)(deadline & 0xffffffff), (unsigned)(now & 0xffffffff));

	/* set the new compare value and remember it for latency tracking */
	rCCR_HRT = latency_baseline = deadline & 0xffff;
}

static void
hrt_latency_update(void)
{
	uint16_t latency = latency_actual - latency_baseline;
	unsigned	index;

	/* bounded buckets */
	for (index = 0; index < LATENCY_BUCKET_COUNT; index++) {
		if (latency <= latency_buckets[index]) {
			latency_counters[index]++;
			return;
		}
	}

	/* catch-all at the end */
	latency_counters[index]++;
}

void
hrt_call_init(struct hrt_call *entry)
{
	memset(entry, 0, sizeof(*entry));
}

void
hrt_call_delay(struct hrt_call *entry, hrt_abstime delay)
{
	entry->deadline = hrt_absolute_time() + delay;
}

#endif /* HRT_TIMER */<|MERGE_RESOLUTION|>--- conflicted
+++ resolved
@@ -336,18 +336,11 @@
 /*
  * PPM decoder tuning parameters
  */
-<<<<<<< HEAD
-# define PPM_MAX_PULSE_WIDTH	700		/* maximum width of a valid pulse */
-# define PPM_MIN_CHANNEL_VALUE	800		/* shortest valid channel signal */
-# define PPM_MAX_CHANNEL_VALUE	2200		/* longest valid channel signal */
-# define PPM_MIN_START		2400		/* shortest valid start gap (only 2nd part of pulse) */
-=======
 # define PPM_MIN_PULSE_WIDTH	200		/**< minimum width of a valid first pulse */
 # define PPM_MAX_PULSE_WIDTH	600		/**< maximum width of a valid first pulse */
 # define PPM_MIN_CHANNEL_VALUE	800		/**< shortest valid channel signal */
 # define PPM_MAX_CHANNEL_VALUE	2200		/**< longest valid channel signal */
 # define PPM_MIN_START		2300		/**< shortest valid start gap (only 2nd part of pulse) */
->>>>>>> ea9efd75
 
 /* decoded PPM buffer */
 #define PPM_MIN_CHANNELS	5
@@ -373,17 +366,10 @@
 
 /** PPM decoder state machine */
 struct {
-<<<<<<< HEAD
-	uint16_t	last_edge;	/* last capture time */
-	uint16_t	last_mark;	/* last significant edge */
-	uint16_t	frame_start;	/* the frame width */
-	unsigned	next_channel;	/* next channel index */
-=======
 	uint16_t	last_edge;	/**< last capture time */
 	uint16_t	last_mark;	/**< last significant edge */
 	uint16_t	frame_start;	/**< the frame width */
 	unsigned	next_channel;	/**< next channel index */
->>>>>>> ea9efd75
 	enum {
 		UNSYNCH = 0,
 		ARM,
@@ -548,13 +534,8 @@
 	case INACTIVE:
 
 		/* we expect a short pulse */
-<<<<<<< HEAD
-		if (width > PPM_MAX_PULSE_WIDTH)
-			goto error;		/* pulse was too long */
-=======
 		if (width < PPM_MIN_PULSE_WIDTH || width > PPM_MAX_PULSE_WIDTH)
 			goto error;		/* pulse was too short or too long */
->>>>>>> ea9efd75
 
 		/* this edge is not interesting, but now we are ready for the next mark */
 		ppm.phase = ACTIVE;
